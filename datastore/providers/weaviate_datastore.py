--- conflicted
+++ resolved
@@ -341,10 +341,7 @@
                 logger.error(
                     f"Failed to delete the following objects: {result['results']['objects']}"
                 )
-<<<<<<< HEAD
-=======
-                return False
->>>>>>> 6a1fe5a4
+                return False
 
         return True
 
